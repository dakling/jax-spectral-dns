--- conflicted
+++ resolved
@@ -386,16 +386,12 @@
             flow_rate_diff = current_flow_rate
             dpdx_change = flow_rate_diff / self.get_dt()
             dPdx_ = dPdx_ + dpdx_change
-<<<<<<< HEAD
             print_verb(
                 "current flow rate:",
                 current_flow_rate,
                 verbosity_level=3,
                 debug=Field.activate_jit_,
             )
-=======
-            print_verb("current flow rate:", current_flow_rate, verbosity_level=3)
->>>>>>> 0f8c1c33
             print_verb(
                 "current flow rate deficit:",
                 self.flow_rate - current_flow_rate,
